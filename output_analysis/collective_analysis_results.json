--- conflicted
+++ resolved
@@ -13,11 +13,10 @@
             "stars",
             "lotus"
         ],
-<<<<<<< HEAD
-        "average_complexity": 40.62317150524021,
-=======
-        "average_complexity": 30.860450009644588,
->>>>>>> 7bc998e6
+        "average_complexity": {
+            "local": 40.62317150524021,
+            "remote": 30.860450009644588
+        },
         "continuity_preference": 0.3,
         "dominant_style": "Sikku",
         "style_mixture": {
